Name:                cryptonite
Version:             0.1.0
Synopsis:            Crypto stuff
Description:         cryptography
License:             BSD3
License-file:        LICENSE
Copyright:           Vincent Hanquez <vincent@snarc.org>
Author:              Vincent Hanquez <vincent@snarc.org>
Maintainer:          vincent@snarc.org
Category:            Cryptography
Stability:           experimental
Build-Type:          Simple
Homepage:            https://github.com/vincenthz/cryptonite
Cabal-Version:       >=1.10
extra-source-files:  README.md
                     cbits/*.h

source-repository head
  type: git
  location: https://github.com/vincenthz/cryptonite

Library
  Exposed-modules:   Crypto.Cipher.ChaCha
<<<<<<< HEAD
                     Crypto.MAC.Poly1305
=======
                     Crypto.Cipher.Salsa
>>>>>>> 16eb6fa3
  Build-depends:     base >= 4 && < 5
                   , bytestring
                   , securemem
                   , byteable
  ghc-options:       -Wall -fwarn-tabs -optc-O3
  default-language:  Haskell2010
  C-sources:         cbits/cryptonite_chacha.c
<<<<<<< HEAD
                   , cbits/cryptonite_poly1305.c
=======
                   , cbits/cryptonite_salsa.c
>>>>>>> 16eb6fa3
  if (arch(i386) || arch(x86_64))
    CPP-options: -DARCH_IS_LITTLE_ENDIAN

Test-Suite test-cryptonite
  type:              exitcode-stdio-1.0
  hs-source-dirs:    tests
  Main-is:           Tests.hs
  Build-Depends:     base >= 3 && < 5
                   , bytestring
                   , byteable
                   , mtl
                   , tasty
                   , tasty-quickcheck
                   , tasty-hunit
                   , cryptonite
  ghc-options:       -Wall -fno-warn-orphans -fno-warn-missing-signatures
  default-language:  Haskell2010<|MERGE_RESOLUTION|>--- conflicted
+++ resolved
@@ -21,11 +21,8 @@
 
 Library
   Exposed-modules:   Crypto.Cipher.ChaCha
-<<<<<<< HEAD
+                     Crypto.Cipher.Salsa
                      Crypto.MAC.Poly1305
-=======
-                     Crypto.Cipher.Salsa
->>>>>>> 16eb6fa3
   Build-depends:     base >= 4 && < 5
                    , bytestring
                    , securemem
@@ -33,11 +30,8 @@
   ghc-options:       -Wall -fwarn-tabs -optc-O3
   default-language:  Haskell2010
   C-sources:         cbits/cryptonite_chacha.c
-<<<<<<< HEAD
+                   , cbits/cryptonite_salsa.c
                    , cbits/cryptonite_poly1305.c
-=======
-                   , cbits/cryptonite_salsa.c
->>>>>>> 16eb6fa3
   if (arch(i386) || arch(x86_64))
     CPP-options: -DARCH_IS_LITTLE_ENDIAN
 
